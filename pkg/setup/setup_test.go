package setup_test

import (
	"errors"
	"fmt"
	"os"
	"path"
	"strings"
	"testing"

	"github.com/OpenSlides/openslides-manage-service/pkg/setup"
)

func TestCmd(t *testing.T) {
	t.Run("executing setup.Cmd() with new directory", func(t *testing.T) {
		testDir, err := os.MkdirTemp("", "openslides-manage-service-")
		if err != nil {
			t.Fatalf("generating temporary directory failed: %v", err)
		}
		defer os.RemoveAll(testDir)

		cmd := setup.Cmd()
		cmd.SetArgs([]string{testDir})
		if err := cmd.Execute(); err != nil {
			t.Fatalf("executing setup subcommand: %v", err)
		}

		secDir := path.Join(testDir, setup.SecretsDirName)
		testContentFile(t, testDir, "docker-compose.yml", defaultDockerComposeYml())
		testKeyFile(t, secDir, "auth_token_key")
		testKeyFile(t, secDir, "auth_cookie_key")
		testKeyFile(t, secDir, "manage_auth_password")
		testPasswordFile(t, secDir, "postgres_password")
		testContentFile(t, secDir, setup.SuperadminFileName, setup.DefaultSuperadminPassword)
	})

	t.Run("executing setup.Cmd() with new directory with --force flag", func(t *testing.T) {
		testDir, err := os.MkdirTemp("", "openslides-manage-service-")
		if err != nil {
			t.Fatalf("generating temporary directory failed: %v", err)
		}
		defer os.RemoveAll(testDir)

		cmd := setup.Cmd()
		cmd.SetArgs([]string{testDir, "--force"})
		if err := cmd.Execute(); err != nil {
			t.Fatalf("executing setup subcommand: %v", err)
		}

		secDir := path.Join(testDir, setup.SecretsDirName)
		testContentFile(t, testDir, "docker-compose.yml", defaultDockerComposeYml())
		testKeyFile(t, secDir, "auth_token_key")
		testKeyFile(t, secDir, "auth_cookie_key")
		testKeyFile(t, secDir, "manage_auth_password")
		testPasswordFile(t, secDir, "postgres_password")
		testContentFile(t, secDir, setup.SuperadminFileName, setup.DefaultSuperadminPassword)
	})

	t.Run("executing setup.Cmd() with new directory with --template flag", func(t *testing.T) {
		testDir, err := os.MkdirTemp("", "openslides-manage-service-")
		if err != nil {
			t.Fatalf("generating temporary directory failed: %v", err)
		}
		defer os.RemoveAll(testDir)

		customTplFileName := path.Join(testDir, "custom-template.yaml.tpl")
		f, err := os.OpenFile(customTplFileName, os.O_CREATE|os.O_WRONLY, os.ModePerm)
		if err != nil {
			t.Fatalf("creating custom template file: %v", err)
		}
		defer f.Close()
		customTpl := "custom template Oht2oph9qu"
		if _, err := f.WriteString(customTpl); err != nil {
			t.Fatalf("writing custom template to file %q: %v", customTplFileName, err)
		}

		cmd := setup.Cmd()
		cmd.SetArgs([]string{testDir, "--template", customTplFileName})
		if err := cmd.Execute(); err != nil {
			t.Fatalf("executing setup subcommand: %v", err)
		}

		secDir := path.Join(testDir, setup.SecretsDirName)
		testContentFile(t, testDir, "docker-compose.yml", customTpl)
		testKeyFile(t, secDir, "auth_token_key")
		testKeyFile(t, secDir, "auth_cookie_key")
		testKeyFile(t, secDir, "manage_auth_password")
		testPasswordFile(t, secDir, "postgres_password")
		testContentFile(t, secDir, setup.SuperadminFileName, setup.DefaultSuperadminPassword)
	})

	t.Run("executing setup.Cmd() with new directory with --config flag", func(t *testing.T) {
		testDir, err := os.MkdirTemp("", "openslides-manage-service-")
		if err != nil {
			t.Fatalf("generating temporary directory failed: %v", err)
		}
		defer os.RemoveAll(testDir)

		customConfigFileName := path.Join(testDir, "custom-config.yml")
		f, err := os.OpenFile(customConfigFileName, os.O_CREATE|os.O_WRONLY, os.ModePerm)
		if err != nil {
			t.Fatalf("creating custom config file: %v", err)
		}
		defer f.Close()
		customConfigContent := `---
defaults:
  containerRegistry: example.com/test_fahNae5i
services:
  backendAction:
    tag: 2.0.1
`
		if _, err := f.WriteString(customConfigContent); err != nil {
			t.Fatalf("writing custom config to file %q: %v", customConfigFileName, err)
		}

		cmd := setup.Cmd()
		cmd.SetArgs([]string{testDir, "--config", customConfigFileName})
		if err := cmd.Execute(); err != nil {
			t.Fatalf("executing setup subcommand: %v", err)
		}

		secDir := path.Join(testDir, setup.SecretsDirName)
		testFileContains(t, testDir, "docker-compose.yml", "image: example.com/test_fahNae5i/openslides-proxy:latest")
		testFileContains(t, testDir, "docker-compose.yml", "image: example.com/test_fahNae5i/openslides-backend:2.0.1")
		testKeyFile(t, secDir, "auth_token_key")
		testKeyFile(t, secDir, "auth_cookie_key")
		testKeyFile(t, secDir, "manage_auth_password")
		testPasswordFile(t, secDir, "postgres_password")
		testContentFile(t, secDir, setup.SuperadminFileName, setup.DefaultSuperadminPassword)
	})

	t.Run("executing setup.Cmd() with new directory with --config flag twice", func(t *testing.T) {
		testDir, err := os.MkdirTemp("", "openslides-manage-service-")
		if err != nil {
			t.Fatalf("generating temporary directory failed: %v", err)
		}
		defer os.RemoveAll(testDir)

		customConfigFileName := path.Join(testDir, "custom-config.yml")
		f, err := os.OpenFile(customConfigFileName, os.O_CREATE|os.O_WRONLY, os.ModePerm)
		if err != nil {
			t.Fatalf("creating custom config file: %v", err)
		}
		defer f.Close()
		customConfigContent := `---
defaults:
  containerRegistry: example.com/test_Ohm7uafo
  tag: wrong_tag_to_be_overridden
`
		if _, err := f.WriteString(customConfigContent); err != nil {
			t.Fatalf("writing custom config to file %q: %v", customConfigFileName, err)
		}

		customConfigFileName2 := path.Join(testDir, "custom-config-2.yml")
		f2, err := os.OpenFile(customConfigFileName2, os.O_CREATE|os.O_WRONLY, os.ModePerm)
		if err != nil {
			t.Fatalf("creating custom config file: %v", err)
		}
		defer f2.Close()
		customConfigContent2 := `---
defaults:
  tag: test_Ra9va3ie
`
		if _, err := f2.WriteString(customConfigContent2); err != nil {
			t.Fatalf("writing custom config to file %q: %v", customConfigFileName2, err)
		}

		cmd := setup.Cmd()
		cmd.SetArgs([]string{testDir, "--config", customConfigFileName, "--config", customConfigFileName2})
		if err := cmd.Execute(); err != nil {
			t.Fatalf("executing setup subcommand: %v", err)
		}

		secDir := path.Join(testDir, setup.SecretsDirName)
		testFileContains(t, testDir, "docker-compose.yml", "image: example.com/test_Ohm7uafo/openslides-proxy:test_Ra9va3ie")
		testKeyFile(t, secDir, "auth_token_key")
		testKeyFile(t, secDir, "auth_cookie_key")
		testKeyFile(t, secDir, "manage_auth_password")
		testPasswordFile(t, secDir, "postgres_password")
		testContentFile(t, secDir, setup.SuperadminFileName, setup.DefaultSuperadminPassword)
	})

}

func TestSetupCommon(t *testing.T) {
	testDir, err := os.MkdirTemp("", "openslides-manage-service-")
	if err != nil {
		t.Fatalf("generating temporary directory failed: %v", err)
	}
	defer os.RemoveAll(testDir)

	t.Run("running setup.Setup() and create all stuff in tmp directory", func(t *testing.T) {
		if err := setup.Setup(testDir, false, nil, nil); err != nil {
			t.Fatalf("running Setup() failed with error: %v", err)
		}
		secDir := path.Join(testDir, setup.SecretsDirName)
		testContentFile(t, testDir, "docker-compose.yml", defaultDockerComposeYml())
		testKeyFile(t, secDir, "auth_token_key")
		testKeyFile(t, secDir, "auth_cookie_key")
		testKeyFile(t, secDir, "manage_auth_password")
		testPasswordFile(t, secDir, "postgres_password")
		testContentFile(t, secDir, setup.SuperadminFileName, setup.DefaultSuperadminPassword)
	})

	t.Run("running setup.Setup() twice without changing existant files", func(t *testing.T) {
		p := path.Join(testDir, "docker-compose.yml")
		testContent := "test-content-of-a-file"
		f, err := os.OpenFile(p, os.O_WRONLY|os.O_TRUNC, os.ModePerm)
		if err != nil {
			t.Fatalf("opening file %q: %v", p, err)
		}
		if _, err := f.WriteString(testContent); err != nil {
			t.Fatalf("writing to file %q: %v", p, err)
		}

		if err := setup.Setup(testDir, false, nil, nil); err != nil {
			t.Fatalf("running Setup() failed with error: %v", err)
		}
		secDir := path.Join(testDir, setup.SecretsDirName)
		testContentFile(t, testDir, "docker-compose.yml", testContent)
		testKeyFile(t, secDir, "auth_token_key")
		testKeyFile(t, secDir, "auth_cookie_key")
		testKeyFile(t, secDir, "manage_auth_password")
		testPasswordFile(t, secDir, "postgres_password")
		testContentFile(t, secDir, setup.SuperadminFileName, setup.DefaultSuperadminPassword)
	})

	t.Run("running setup.Setup() with force flag with changing existant files", func(t *testing.T) {
		if err := setup.Setup(testDir, true, nil, nil); err != nil {
			t.Fatalf("running Setup() failed with error: %v", err)
		}
		secDir := path.Join(testDir, setup.SecretsDirName)
		testContentFile(t, testDir, "docker-compose.yml", defaultDockerComposeYml())
		testKeyFile(t, secDir, "auth_token_key")
		testKeyFile(t, secDir, "auth_cookie_key")
		testKeyFile(t, secDir, "manage_auth_password")
		testPasswordFile(t, secDir, "postgres_password")
		testContentFile(t, secDir, setup.SuperadminFileName, setup.DefaultSuperadminPassword)
	})
}

func TestSetupNonExistingSubdirectory(t *testing.T) {
	testDir, err := os.MkdirTemp("", "openslides-manage-service-")
	if err != nil {
		t.Fatalf("generating temporary directory failed: %v", err)
	}
	defer os.RemoveAll(testDir)

	t.Run("running setup.Setup() and give a previously not existing subdirectory", func(t *testing.T) {
		dir := path.Join(testDir, "new_directory")
		if err := setup.Setup(dir, false, nil, nil); err != nil {
			t.Fatalf("running Setup() failed with error: %v", err)
		}
		secDir := path.Join(dir, setup.SecretsDirName)
		testContentFile(t, dir, "docker-compose.yml", defaultDockerComposeYml())
		testKeyFile(t, secDir, "auth_token_key")
		testKeyFile(t, secDir, "auth_cookie_key")
		testKeyFile(t, secDir, "manage_auth_password")
		testPasswordFile(t, secDir, "postgres_password")
		testContentFile(t, secDir, setup.SuperadminFileName, setup.DefaultSuperadminPassword)
	})
}

func TestSetupExternalTemplate(t *testing.T) {
	testDir, err := os.MkdirTemp("", "openslides-manage-service-")
	if err != nil {
		t.Fatalf("generating temporary directory failed: %v", err)
	}
	defer os.RemoveAll(testDir)

	t.Run("running setup.Setup() and give an external template", func(t *testing.T) {
		tplText := "test-from-external-template"
		if err := setup.Setup(testDir, false, []byte(tplText), nil); err != nil {
			t.Fatalf("running Setup() failed with error: %v", err)
		}
		secDir := path.Join(testDir, setup.SecretsDirName)
		testContentFile(t, testDir, "docker-compose.yml", tplText)
		testKeyFile(t, secDir, "auth_token_key")
		testKeyFile(t, secDir, "auth_cookie_key")
		testKeyFile(t, secDir, "manage_auth_password")
		testPasswordFile(t, secDir, "postgres_password")
		testContentFile(t, secDir, setup.SuperadminFileName, setup.DefaultSuperadminPassword)
	})
}

func TestSetupCommonWithConfig(t *testing.T) {
	testDir, err := os.MkdirTemp("", "openslides-manage-service-")
	if err != nil {
		t.Fatalf("generating temporary directory failed: %v", err)
	}
	defer os.RemoveAll(testDir)

	t.Run("running setup.Setup() and create all stuff in tmp directory using a custom config", func(t *testing.T) {
		customConfig := `---
filename: my-filename-ooph1OhShi.yml
port: 8001
enableLocalHTTPS: false
defaults:
  containerRegistry: example.com/test_Waetai0ohf
services:
  proxy:
    tag: 2.0.0
`
		myFileName := "my-filename-ooph1OhShi.yml"
		c := make([][]byte, 1)
		c[0] = []byte(customConfig)
		if err := setup.Setup(testDir, false, nil, c); err != nil {
			t.Fatalf("running Setup() failed with error: %v", err)
		}
		secDir := path.Join(testDir, setup.SecretsDirName)
		testFileContains(t, testDir, myFileName, "image: example.com/test_Waetai0ohf/openslides-proxy:2.0.0")
		testFileContains(t, testDir, myFileName, "image: example.com/test_Waetai0ohf/openslides-client:latest")
		testFileContains(t, testDir, myFileName, "ports:\n      - 127.0.0.1:8001:8000")
		testFileContains(t, testDir, myFileName, "image: postgres:11")
		testFileNotContains(t, testDir, myFileName, "cert_crt")
		testKeyFile(t, secDir, "auth_token_key")
		testKeyFile(t, secDir, "auth_cookie_key")
		testKeyFile(t, secDir, "manage_auth_password")
		testPasswordFile(t, secDir, "postgres_password")
		testContentFile(t, secDir, setup.SuperadminFileName, setup.DefaultSuperadminPassword)
	})

	t.Run("running setup.Setup() and create all stuff in tmp directory using another custom config", func(t *testing.T) {
		customConfig := `---
filename: my-filename-eab7iv8Oom.yml
disablePostgres: true
`
		myFileName := "my-filename-eab7iv8Oom.yml"
		c := make([][]byte, 1)
		c[0] = []byte(customConfig)
		if err := setup.Setup(testDir, false, nil, c); err != nil {
			t.Fatalf("running Setup() failed with error: %v", err)
		}
		testFileNotContains(t, testDir, myFileName, "image: postgres:11")
	})

	t.Run("running setup.Setup() and create all stuff in tmp directory using yet another custom config", func(t *testing.T) {
		customConfig := `---
filename: my-filename-Koo0eidifg.yml
disableDependsOn: true
`
		myFileName := "my-filename-Koo0eidifg.yml"
		c := make([][]byte, 1)
		c[0] = []byte(customConfig)
		if err := setup.Setup(testDir, false, nil, c); err != nil {
			t.Fatalf("running Setup() failed with error: %v", err)
		}
		testFileNotContains(t, testDir, myFileName, "depends_on")
		testFileContains(t, testDir, myFileName, "cert_crt")

	})

	t.Run("running setup.Setup() and create all stuff in tmp directory using custom config with custom env", func(t *testing.T) {
		customConfig := `---
filename: my-filename-ieGh8ox0do.yml
defaultEnvironment:
  FOOOO: 1234567890
`
		myFileName := "my-filename-ieGh8ox0do.yml"
		c := make([][]byte, 1)
		c[0] = []byte(customConfig)
		if err := setup.Setup(testDir, false, nil, c); err != nil {
			t.Fatalf("running Setup() failed with error: %v", err)
		}
		testFileContains(t, testDir, myFileName, `FOOOO: "1234567890"`)
	})

	t.Run("running setup.Setup() and create all stuff in tmp directory using custom config with custom env for service", func(t *testing.T) {
		customConfig := `---
filename: my-filename-shoPhie9Ax.yml
services:
  backendAction:
    environment:
      KEY_SKRIVESLDIERUFJ: test_iyoe8bahGh
`
		myFileName := "my-filename-shoPhie9Ax.yml"
		c := make([][]byte, 1)
		c[0] = []byte(customConfig)
		if err := setup.Setup(testDir, false, nil, c); err != nil {
			t.Fatalf("running Setup() failed with error: %v", err)
		}
		testFileContains(t, testDir, myFileName, `KEY_SKRIVESLDIERUFJ: test_iyoe8bahGh`)
	})

}

func testContentFile(t testing.TB, dir, name, expected string) {
	t.Helper()

	p := path.Join(dir, name)
	if _, err := os.Stat(p); errors.Is(err, os.ErrNotExist) {
		t.Fatalf("file %q does not exist, expected existance", p)
	}
	content, err := os.ReadFile(p)
	if err != nil {
		t.Fatalf("error reading file %q: %v", p, err)
	}

	got := string(content)
	if got != expected {
		t.Fatalf("wrong content of file %q, got %q, expected %q", p, got, expected)
	}
}

func testFileContains(t testing.TB, dir, name, exp string) {
	t.Helper()
	p := path.Join(dir, name)
	if _, err := os.Stat(p); errors.Is(err, os.ErrNotExist) {
		t.Fatalf("file %q does not exist, expected existance", p)
	}
	content, err := os.ReadFile(p)
	if err != nil {
		t.Fatalf("error reading file %q: %v", p, err)
	}
	got := string(content)
	if !strings.Contains(got, exp) {
		t.Fatalf("wrong content of file %q, which should contain %q", p, exp)
	}
}

func testFileNotContains(t testing.TB, dir, name, exp string) {
	t.Helper()
	p := path.Join(dir, name)
	if _, err := os.Stat(p); errors.Is(err, os.ErrNotExist) {
		t.Fatalf("file %q does not exist, expected existance", p)
	}
	content, err := os.ReadFile(p)
	if err != nil {
		t.Fatalf("error reading file %q: %v", p, err)
	}
	got := string(content)
	if strings.Contains(got, exp) {
		t.Fatalf("wrong content of file %q, which should not contain %q", p, exp)
	}
}

func testKeyFile(t testing.TB, dir, name string) {
	t.Helper()

	p := path.Join(dir, name)
	if _, err := os.Stat(p); errors.Is(err, os.ErrNotExist) {
		t.Fatalf("file %q does not exist, expected existance", p)
	}
	content, err := os.ReadFile(p)
	if err != nil {
		t.Fatalf("error reading file %q: %v", p, err)
	}

	got := string(content)
	expected := 40 // 32 bytes base64 encoded give 40 characters
	if len(got) != expected {
		t.Fatalf("wrong length of key file %q, got %d, expected %d", p, len(got), expected)
	}
}

func testPasswordFile(t testing.TB, dir, name string) {
	t.Helper()

	p := path.Join(dir, name)
	if _, err := os.Stat(p); errors.Is(err, os.ErrNotExist) {
		t.Fatalf("file %q does not exist, expected existance", p)
	}
}

func defaultDockerComposeYml() string {
	return fmt.Sprintf(`---
version: "3.4"

x-default-environment: &default-environment
  ACTION_HOST: backendAction
  ACTION_PORT: "9002"
  AUTH_COOKIE_KEY_FILE: /run/secrets/auth_cookie_key
  AUTH_HOST: auth
  AUTH_PORT: "9004"
  AUTH_TOKEN_KEY_FILE: /run/secrets/auth_token_key
  AUTOUPDATE_HOST: autoupdate
  AUTOUPDATE_PORT: "9012"
  CACHE_HOST: redis
  CACHE_PORT: "6379"
  DATABASE_HOST: postgres
  DATABASE_NAME: openslides
  DATABASE_PASSWORD_FILE: /run/secrets/postgres_password
  DATABASE_PORT: "5432"
  DATABASE_USER: openslides
  DATASTORE_READER_HOST: datastoreReader
  DATASTORE_READER_PORT: "9010"
  DATASTORE_WRITER_HOST: datastoreWriter
  DATASTORE_WRITER_PORT: "9011"
  ICC_HOST: icc
  ICC_PORT: "9007"
  INTERNAL_AUTH_PASSWORD_FILE: /run/secrets/internal_auth_password
  MANAGE_AUTH_PASSWORD_FILE: /run/secrets/manage_auth_password
  MANAGE_HOST: manage
  MANAGE_PORT: "9008"
  MEDIA_DATABASE_HOST: postgres
  MEDIA_DATABASE_NAME: openslides
  MEDIA_DATABASE_PASSWORD_FILE: /run/secrets/postgres_password
  MEDIA_DATABASE_PORT: "5432"
  MEDIA_DATABASE_USER: openslides
  MEDIA_HOST: media
  MEDIA_PORT: "9006"
  MESSAGE_BUS_HOST: redis
  MESSAGE_BUS_PORT: "6379"
  OPENSLIDES_DB: openslides
  OPENSLIDES_DB_HOST: postgres
  OPENSLIDES_DB_PASSWORD: secret:postgres_password
  OPENSLIDES_DB_USER: openslides
  OPENSLIDES_DEVELOPMENT: "false"
  OPENSLIDES_LOGLEVEL: info
  OPENSLIDES_RESTRICTER: http://autoupdate:9012/internal/autoupdate/restrict_fqids
  OPENSLIDES_SEARCH_PORT: "9050"
  PRESENTER_HOST: backendPresenter
  PRESENTER_PORT: "9003"
<<<<<<< HEAD
  SEARCH_SERVICE_HOST: search
  SECRETS_PATH: /run/secrets
=======
  SUPERADMIN_PASSWORD_FILE: /run/secrets/superadmin
>>>>>>> 9fc6907e
  SYSTEM_URL: localhost:8000
  VOTE_DATABASE_HOST: postgres
  VOTE_DATABASE_NAME: openslides
  VOTE_DATABASE_PASSWORD_FILE: /run/secrets/postgres_password
  VOTE_DATABASE_PORT: "5432"
  VOTE_DATABASE_USER: openslides
  VOTE_HOST: vote
  VOTE_PORT: "9013"

services:
  proxy:
    image: ghcr.io/openslides/openslides/openslides-proxy:latest
    depends_on:
      - client
      - backendAction
      - backendPresenter
      - autoupdate
      - search
      - auth
      - media
      - icc
      - vote
    environment:
      << : *default-environment
      ENABLE_LOCAL_HTTPS: 1
      HTTPS_CERT_FILE: /run/secrets/cert_crt
      HTTPS_KEY_FILE: /run/secrets/cert_key
    networks:
      - uplink
      - frontend
    ports:
      - 127.0.0.1:8000:8000
    secrets:
      - cert_crt
      - cert_key

  client:
    image: ghcr.io/openslides/openslides/openslides-client:latest
    depends_on:
      - backendAction
      - backendPresenter
      - autoupdate
      - search
      - auth
      - media
      - icc
      - vote
    environment:
      << : *default-environment
    networks:
      - frontend

  backendAction:
    image: ghcr.io/openslides/openslides/openslides-backend:latest
    depends_on:
      - datastoreWriter
      - auth
      - media
      - vote
      - postgres
    environment:
      << : *default-environment
      OPENSLIDES_BACKEND_COMPONENT: action
    networks:
      - frontend
      - data
      - email
    secrets:
      - auth_token_key
      - auth_cookie_key
      - internal_auth_password
      - postgres_password

  backendPresenter:
    image: ghcr.io/openslides/openslides/openslides-backend:latest
    depends_on:
      - auth
      - postgres
    environment:
      << : *default-environment
      OPENSLIDES_BACKEND_COMPONENT: presenter
    networks:
      - frontend
      - data
    secrets:
      - auth_token_key
      - auth_cookie_key
      - postgres_password

  backendManage:
    image: ghcr.io/openslides/openslides/openslides-backend:latest
    depends_on:
      - datastoreWriter
      - postgres
    environment:
      << : *default-environment
      OPENSLIDES_BACKEND_COMPONENT: action
    networks:
      - data
      - email
    secrets:
      - auth_token_key
      - auth_cookie_key
      - internal_auth_password
      - postgres_password

  datastoreReader:
    image: ghcr.io/openslides/openslides/openslides-datastore-reader:latest
    depends_on:
      - postgres
    environment:
      << : *default-environment
      NUM_WORKERS: "8"
    networks:
      - data
    secrets:
      - postgres_password

  datastoreWriter:
    image: ghcr.io/openslides/openslides/openslides-datastore-writer:latest
    depends_on:
      - postgres
      - redis
    environment:
      << : *default-environment
    networks:
      - data
    secrets:
      - postgres_password

  postgres:
    image: postgres:11
    environment:
      << : *default-environment
      POSTGRES_DB: openslides
      POSTGRES_USER: openslides
      POSTGRES_PASSWORD_FILE: /run/secrets/postgres_password
    volumes:
      - postgres-data:/var/lib/postgresql/data
    networks:
      - data
    secrets:
      - postgres_password

  autoupdate:
    image: ghcr.io/openslides/openslides/openslides-autoupdate:latest
    depends_on:
      - datastoreReader
      - redis
    environment:
      << : *default-environment
    networks:
      - frontend
      - data
    secrets:
      - auth_token_key
      - auth_cookie_key
      - postgres_password

  search:
    image: ghcr.io/openslides/openslides/openslides-search:latest
    depends_on:
      - datastoreReader
      - postgres
      - autoupdate
    environment:
      << : *default-environment
    networks:
      - frontend
      - data
    secrets:
      - auth_token_key
      - auth_cookie_key
      - postgres_password

  auth:
    image: ghcr.io/openslides/openslides/openslides-auth:latest
    depends_on:
      - datastoreReader
      - redis
    environment:
      << : *default-environment
    networks:
      - frontend
      - data
    secrets:
      - auth_token_key
      - auth_cookie_key
      - internal_auth_password

  vote:
    image: ghcr.io/openslides/openslides/openslides-vote:latest
    depends_on:
      - datastoreReader
      - auth
      - autoupdate
      - redis
    environment:
      << : *default-environment
    networks:
      - frontend
      - data
    secrets:
      - auth_token_key
      - auth_cookie_key
      - postgres_password

  redis:
    image: redis:alpine
    command: redis-server --save ""
    environment:
      << : *default-environment
    networks:
      - data

  media:
    image: ghcr.io/openslides/openslides/openslides-media:latest
    depends_on:
      - postgres
    environment:
      << : *default-environment
    networks:
      - frontend
      - data
    secrets:
      - postgres_password

  icc:
    image: ghcr.io/openslides/openslides/openslides-icc:latest
    depends_on:
      - datastoreReader
      - postgres
      - redis
    environment:
      << : *default-environment
    networks:
      - frontend
      - data
    secrets:
      - auth_token_key
      - auth_cookie_key
      - postgres_password

  manage:
    image: ghcr.io/openslides/openslides/openslides-manage:latest
    depends_on:
      - datastoreReader
      - backendManage
    environment:
      << : *default-environment
      ACTION_HOST: backendManage
    networks:
      - frontend
      - data
    secrets:
      - superadmin
      - manage_auth_password
      - internal_auth_password

networks:
  uplink:
    internal: false
  email:
    internal: false
  frontend:
    internal: true
  data:
    internal: true

volumes:
  postgres-data:

secrets:
  auth_token_key:
    file: ./secrets/auth_token_key
  auth_cookie_key:
    file: ./secrets/auth_cookie_key
  superadmin:
    file: ./secrets/superadmin
  manage_auth_password:
    file: ./secrets/manage_auth_password
  internal_auth_password:
    file: ./secrets/internal_auth_password
  postgres_password:
    file: ./secrets/postgres_password
  cert_crt:
    file: ./secrets/cert_crt
  cert_key:
    file: ./secrets/cert_key
`)
}

func TestSetupNoDirectory(t *testing.T) {
	hasErrMsg := "not a directory"
	err := setup.Setup("setup_test.go", false, nil, nil)
	if !strings.Contains(err.Error(), hasErrMsg) {
		t.Fatalf("running Setup() with invalid directory, got error message %q, expected %q", err.Error(), hasErrMsg)
	}
}<|MERGE_RESOLUTION|>--- conflicted
+++ resolved
@@ -501,22 +501,14 @@
   MEDIA_PORT: "9006"
   MESSAGE_BUS_HOST: redis
   MESSAGE_BUS_PORT: "6379"
-  OPENSLIDES_DB: openslides
-  OPENSLIDES_DB_HOST: postgres
-  OPENSLIDES_DB_PASSWORD: secret:postgres_password
-  OPENSLIDES_DB_USER: openslides
   OPENSLIDES_DEVELOPMENT: "false"
   OPENSLIDES_LOGLEVEL: info
-  OPENSLIDES_RESTRICTER: http://autoupdate:9012/internal/autoupdate/restrict_fqids
-  OPENSLIDES_SEARCH_PORT: "9050"
   PRESENTER_HOST: backendPresenter
   PRESENTER_PORT: "9003"
-<<<<<<< HEAD
-  SEARCH_SERVICE_HOST: search
-  SECRETS_PATH: /run/secrets
-=======
+  RESTRICTER: http://autoupdate:9012/internal/autoupdate
+  SEARCH_HOST: search
+  SEARCH_PORT: "9050"
   SUPERADMIN_PASSWORD_FILE: /run/secrets/superadmin
->>>>>>> 9fc6907e
   SYSTEM_URL: localhost:8000
   VOTE_DATABASE_HOST: postgres
   VOTE_DATABASE_NAME: openslides
