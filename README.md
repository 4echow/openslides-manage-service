--- conflicted
+++ resolved
@@ -6,75 +6,13 @@
 The service listens on the port given by environment variable
 `MANAGE_SERVICE_PORT` (default 9008) and uses [gRPC](https://grpc.io/).
 
-<<<<<<< HEAD
-The tool (client) can be used as follows:
-
-    $ ./manage
-=======
 The (client) tool can be used as follows:
 
     $ ./openslides
->>>>>>> 09e6edd5
 
 You can find all management commands in the help text.
 
 
-<<<<<<< HEAD
-## Development
-
-For development you need [Go](https://golang.org/) and the [Protocol Buffer
-Compiler](https://grpc.io/docs/protoc-installation/).
-
-Build the server with:
-
-    $ go build ./cmd/server
-
-The client can be build with
-
-    $ go build ./cmd/manage
-
-To compile changed `.proto` files, run `protoc`:
-
-    $ make protoc
-
-
-## Docker
-
-You can build the following Docker images.
-
-To build the manage service server use:
-
-    $ docker build .
-
-To build the client e. g. for use as one shot container with customized command
-use:
-
-    $ docker build --target manage-tool-productive .
-
-
-## How to start the full system
-
-You can start OpenSlides with Docker Compose as follows:
-
-Be sure you have Docker and Docker Compose installed and Docker daemon is
-running. Check if you have to run docker as local user or as root.
-
-    $ docker info
-
-First go to a nice place in your filesystem. Then run:
-
-    $ ./manage setup --cwd
-    $ docker-compose up --detach
-    $ ./manage initial-data
-
-Now open http://localhost:8000, login and have fun. Afterwars run:
-
-    $ docker-compose stop
-
-To remove all containers including the complete database run:
-
-    $ docker-compose rm
-=======
 ## How to start the full system
 
 You can start OpenSlides with Docker Compose as follows:
@@ -128,5 +66,4 @@
 To build the client e. g. for use as one shot container with customized command
 use:
 
-    $ docker build --target client .
->>>>>>> 09e6edd5
+    $ docker build --target client .